import React, { useState, useEffect } from 'react';
import { useTranslation } from '../context/TranslationContext';
import { formatDisplayDate } from '../utils/dateUtils';
import { countries, getCountryByCode, type Country } from '../utils/countries';
import { getStatesByCountry, getStateByCode, type State } from '../utils/states';
import { Card, CardContent, CardHeader, CardTitle, CardFooter } from './ui/card';
import { Input } from './ui/input';
import { Label } from './ui/label';
import { Button } from './ui/button';
import { Checkbox } from './ui/checkbox';
import { Select, SelectContent, SelectItem, SelectTrigger, SelectValue } from './ui/select';
import { FormError, FormErrorSummary, FormField } from './ui/form-error';
import { Pencil, Trash2 } from 'lucide-react';
import '../styles/variables.css';
import '../styles/common.css';
import './EmploymentEntry.css';

export interface EmploymentEntryData {
  type: string;
  company: string;
  position: string;
  country: string;
  city: string;
  state_province: string;
  description: string;
  contact_name: string;
  contact_type: string;
  contact_email: string;
  contact_phone: string;
  contact_preferred_method: string;
  no_contact_attestation: boolean;
  contact_explanation?: string;
  start_date: string;
  end_date: string | null;
  is_current: boolean;
  duration_years?: number;
}

interface EmploymentEntryProps {
  entry: EmploymentEntryData;
  onUpdate: (entry: EmploymentEntryData) => void;
  onRemove?: () => void;  // Optional since onDelete is its alias
  onDelete: () => void;   // Required and replaces onRemove as the primary handler
  employmentTypes?: { value: string; label: string }[];
  isEditing?: boolean;
  isCompanyRequired?: boolean;
  isPositionRequired?: boolean;
  isContactRequired?: boolean;
}

export function EmploymentEntry({ 
  entry,
  onUpdate,
  onRemove,
  onDelete,
  employmentTypes = [],
  isEditing = false,
  isCompanyRequired = true,
  isPositionRequired = true,
  isContactRequired = true
}: EmploymentEntryProps) {
  const { t } = useTranslation();
  const [editedEntry, setEditedEntry] = useState<EmploymentEntryData>(entry);
  const [isEditable, setIsEditable] = useState(isEditing);
  const [showErrors, setShowErrors] = useState(false);

  // Use onRemove if provided for backward compatibility
  const handleDelete = onRemove || onDelete;

  useEffect(() => {
    setEditedEntry(entry);
  }, [entry]);

  const handleCountryChange = (value: string) => {
    setEditedEntry(prev => ({
      ...prev,
      country: value,
      state_province: '', // Reset state when country changes
    }));
  };

  const handleStateChange = (value: string) => {
    setEditedEntry(prev => ({
      ...prev,
      state_province: value,
    }));
  };

  const handleSave = () => {
    console.log('EmploymentEntry - handleSave called with entry:', editedEntry);
    
    const errors = getValidationErrors();
    if (errors.length > 0) {
      console.error('Validation errors:', errors);
      setShowErrors(true);
      return;
    }

    // If current job, end date should be null
    const updatedEntry = {
      ...editedEntry,
      end_date: editedEntry.is_current ? null : editedEntry.end_date
    };
    
    console.log('EmploymentEntry - Calling onUpdate with:', updatedEntry);
    onUpdate(updatedEntry);
    setIsEditable(false);
  };

  const availableStates = editedEntry.country ? getStatesByCountry(editedEntry.country) : [];

  // Contact type options
  const contactTypes = [
    { value: 'manager', label: t('employment.contact_type_manager') },
    { value: 'hr', label: t('employment.contact_type_hr') },
    { value: 'colleague', label: t('employment.contact_type_colleague') },
    { value: 'other', label: t('employment.contact_type_other') }
  ];

  // Preferred contact method options
  const contactMethods = [
    { value: 'email', label: t('employment.contact_method_email') },
    { value: 'phone', label: t('employment.contact_method_phone') }
  ];

  // Collect all validation errors
  const getValidationErrors = () => {
    const errors = [];
    if (isCompanyRequired && !editedEntry.company && editedEntry.type !== 'unemployed') {
      errors.push({ id: 'company-error', message: t('employment.company_required') });
    }
    if (isPositionRequired && !editedEntry.position && editedEntry.type !== 'unemployed') {
      errors.push({ id: 'position-error', message: t('employment.position_required') });
    }
    if (!editedEntry.country) {
      errors.push({ id: 'country-error', message: t('employment.country_required') });
    }
    if (!editedEntry.city) {
      errors.push({ id: 'city-error', message: t('employment.city_required') });
    }
    if (!editedEntry.state_province) {
      errors.push({ id: 'state-error', message: t('employment.state_required') });
    }
    if (!editedEntry.start_date) {
      errors.push({ id: 'start-date-error', message: t('common.start_date_required') });
    }
    if (!editedEntry.is_current && !editedEntry.end_date) {
      errors.push({ id: 'end-date-error', message: t('common.end_date_required') });
    }
<<<<<<< HEAD
    if (isContactRequired && editedEntry.type === 'Job' && !editedEntry.no_contact_attestation) {
=======
    if (isContactRequired && editedEntry.type !== 'unemployed') {
>>>>>>> ccc041e2
      if (!editedEntry.contact_name) {
        errors.push({ id: 'contact-name-error', message: t('employment.contact_name_required') });
      }
      if (!editedEntry.contact_type) {
        errors.push({ id: 'contact-type-error', message: t('employment.contact_type_required') });
      }
      if (!editedEntry.contact_email && !editedEntry.contact_phone) {
        errors.push({ id: 'contact-info-error', message: t('employment.contact_info_required') });
      }
      if (editedEntry.contact_email || editedEntry.contact_phone) {
        if (!editedEntry.contact_preferred_method) {
          errors.push({ id: 'contact-method-error', message: t('employment.contact_method_required') });
        }
      }
    }
    return errors;
  };

  if (!isEditable) {
    return (
      <Card className="employment-entry-card mb-6">
        <CardContent className="pt-4">
          <div className="flex justify-between items-start">
            <div className="space-y-2">
              <div className="font-medium text-lg">
                {editedEntry.company} - {editedEntry.position}
              </div>
              <div className="inline-flex items-center gap-1.5 px-2.5 py-0.5 rounded-md bg-primary/10 text-primary font-medium">
                {editedEntry.city}, {editedEntry.state_province && getStateByCode(editedEntry.state_province, editedEntry.country)?.name}
                {editedEntry.country && `, ${getCountryByCode(editedEntry.country)?.name}`}
              </div>
              <div className="text-sm mt-2">
                {formatDisplayDate(entry.start_date)} - {entry.is_current ? t('common.present') : formatDisplayDate(entry.end_date)}
              </div>
              {editedEntry.description && (
                <div className="text-sm mt-2">{editedEntry.description}</div>
              )}
              {editedEntry.contact_name && (
                <>
                  <h3 className="text-lg font-bold mt-4 mb-2 p-2 bg-primary/10 text-primary rounded-md">{t('employment.contact_section')}</h3>
                  <div className="text-sm">
                    <span className="font-medium">{t('employment.contact')}: </span>
                    {editedEntry.contact_name}
                    {editedEntry.contact_type && ` (${contactTypes.find(t => t.value === editedEntry.contact_type)?.label})`}
                  </div>
                </>
              )}
            </div>
            <div className="flex gap-2">
              <Button
                variant="ghost"
                size="icon"
                onClick={() => setIsEditable(true)}
                className="h-9 w-9 text-muted-foreground hover:text-primary"
              >
                <Pencil className="h-4 w-4" />
                <span className="sr-only">{t('common.edit')}</span>
              </Button>
              <Button
                variant="ghost"
                size="icon"
                onClick={handleDelete}
                className="h-9 w-9 text-muted-foreground hover:text-destructive"
              >
                <Trash2 className="h-4 w-4" />
                <span className="sr-only">{t('common.delete')}</span>
              </Button>
            </div>
          </div>
        </CardContent>
      </Card>
    );
  }

  const validationErrors = getValidationErrors();
  return (
    <Card className="employment-entry-form mb-6">
      <CardHeader>
        <CardTitle>{isEditing ? t('employment.add_title') : t('employment.edit_title')}</CardTitle>
      </CardHeader>
      <CardContent className="p-6">
        <div className="space-y-8">
          <div className="space-y-6">
            {/* Employment Type */}
            {employmentTypes.length > 0 && (
              <div className="space-y-3">
                <Label htmlFor="type" className="flex items-center gap-1 text-base font-medium">
                  {t('employment.type')}
                  <span className="text-destructive">*</span>
                </Label>
                <FormField error={showErrors && !editedEntry.type ? t('employment.type_required') : ''}>
                  <Select
              value={editedEntry.type}
                    onValueChange={(value) => {
                      setEditedEntry(prev => ({
                        ...prev,
                        type: value,
                        // Clear contact information if type is unemployed
                        ...(value === 'unemployed' ? {
                          contact_name: '',
                          contact_type: '',
                          contact_email: '',
                          contact_phone: '',
                          contact_preferred_method: '',
                          company: '',
                          position: ''
                        } : {})
                      }));
                    }}
                  >
                    <SelectTrigger className={`w-full h-11 text-base select-trigger ${!editedEntry.type && showErrors ? 'border-destructive ring-destructive' : ''}`}>
                      <SelectValue placeholder={t('employment.select_type')} />
                    </SelectTrigger>
                    <SelectContent
                      position="popper"
                      sideOffset={5}
                      align="start"
                      className="select-content-dropdown"
                    >
              {employmentTypes.map(type => (
                        <SelectItem 
                          key={type.value} 
                          value={type.value} 
                          className="select-item"
                        >
                          {type.label}
                        </SelectItem>
                      ))}
                    </SelectContent>
                  </Select>
                </FormField>
          </div>
            )}

            {/* Company and Position - Hide for unemployed */}
            {editedEntry.type !== 'unemployed' && (
              <div className="grid grid-cols-1 md:grid-cols-2 gap-6">
                <div className="space-y-3">
                  <Label htmlFor="company" className="flex items-center gap-1 text-base font-medium">
                    {t('employment.company')}
                    {isCompanyRequired && <span className="text-destructive">*</span>}
                  </Label>
                  <FormField error={showErrors && isCompanyRequired && !editedEntry.company ? t('employment.company_required') : ''}>
                    <Input
                      id="company"
                      className={`h-11 text-base ${isCompanyRequired && !editedEntry.company && showErrors ? 'border-destructive ring-destructive' : ''}`}
              value={editedEntry.company}
                      onChange={(e) => setEditedEntry({ ...editedEntry, company: e.target.value })}
                      aria-invalid={isCompanyRequired && !editedEntry.company && showErrors}
            />
                  </FormField>
          </div>
          
                <div className="space-y-3">
                  <Label htmlFor="position" className="flex items-center gap-1 text-base font-medium">
                    {t('employment.position')}
                    {isPositionRequired && <span className="text-destructive">*</span>}
                  </Label>
                  <FormField error={showErrors && isPositionRequired && !editedEntry.position ? t('employment.position_required') : ''}>
                    <Input
                      id="position"
                      className={`h-11 text-base ${isPositionRequired && !editedEntry.position && showErrors ? 'border-destructive ring-destructive' : ''}`}
              value={editedEntry.position}
                      onChange={(e) => setEditedEntry({ ...editedEntry, position: e.target.value })}
                      aria-invalid={isPositionRequired && !editedEntry.position && showErrors}
                    />
                  </FormField>
                </div>
              </div>
            )}

            {/* Country */}
            <div className="space-y-3">
              <Label htmlFor="country" className="flex items-center gap-1 text-base font-medium">
                {t('employment.country')}
                <span className="text-destructive">*</span>
              </Label>
              <FormField error={showErrors && !editedEntry.country ? t('employment.country_required') : ''}>
                <Select
                  value={editedEntry.country}
                  onValueChange={handleCountryChange}
                >
                  <SelectTrigger className={`w-full h-11 text-base select-trigger ${!editedEntry.country && showErrors ? 'border-destructive ring-destructive' : ''}`}>
                    <SelectValue placeholder={t('employment.select_country')} />
                  </SelectTrigger>
                  <SelectContent
                    position="popper"
                    sideOffset={5}
                    align="start"
                    className="select-content-dropdown"
                  >
                    {countries.map(country => (
                      <SelectItem 
                        key={country.code} 
                        value={country.code} 
                        className="select-item"
                      >
                        {country.name}
                      </SelectItem>
                    ))}
                  </SelectContent>
                </Select>
              </FormField>
          </div>
          
            {/* City and State */}
            <div className="flex flex-col md:flex-row gap-6">
              <div className="flex-1 space-y-3">
                <Label htmlFor="city" className="flex items-center gap-1 text-base font-medium">
                  {t('employment.city')}
                  <span className="text-destructive">*</span>
                </Label>
                <FormField error={showErrors && !editedEntry.city ? t('employment.city_required') : ''}>
                  <Input
                    id="city"
                    className={`h-11 text-base ${!editedEntry.city && showErrors ? 'border-destructive ring-destructive' : ''}`}
              value={editedEntry.city}
                    onChange={(e) => setEditedEntry({ ...editedEntry, city: e.target.value })}
                    aria-invalid={!editedEntry.city && showErrors}
            />
                </FormField>
          </div>
          
              <div className="flex-1 space-y-3">
                <Label htmlFor="state_province" className="flex items-center gap-1 text-base font-medium">
                  {t('employment.state_province')}
                  <span className="text-destructive">*</span>
                </Label>
                <FormField error={showErrors && !editedEntry.state_province ? t('employment.state_required') : ''}>
                  <Select
              value={editedEntry.state_province}
                    onValueChange={handleStateChange}
                    disabled={!editedEntry.country}
                  >
                    <SelectTrigger className={`w-full h-11 text-base select-trigger ${!editedEntry.state_province && showErrors ? 'border-destructive ring-destructive' : ''}`}>
                      <SelectValue placeholder={t('employment.select_state')} />
                    </SelectTrigger>
                    <SelectContent
                      position="popper"
                      sideOffset={5}
                      align="start"
                      className="select-content-dropdown"
                    >
                      {availableStates.map(state => (
                        <SelectItem 
                          key={state.code} 
                          value={state.code} 
                          className="select-item"
                        >
                          {state.name}
                        </SelectItem>
                      ))}
                    </SelectContent>
                  </Select>
                </FormField>
              </div>
<<<<<<< HEAD
            </div>
            
=======
          </div>
          
            {/* Description */}
            <div className="space-y-3">
              <Label htmlFor="description" className="flex items-center gap-1 text-base font-medium">
                {t('employment.description')}
              </Label>
              <FormField error="">
            <textarea
                  id="description"
                  className="w-full min-h-[100px] p-3 rounded-md border border-input bg-background text-sm"
              value={editedEntry.description}
                  onChange={(e) => setEditedEntry({ ...editedEntry, description: e.target.value })}
                  placeholder={t(
                    editedEntry.type === 'unemployed'
                      ? 'employment.description_unemployed'
                      : editedEntry.type === 'education'
                      ? 'employment.description_education'
                      : editedEntry.type === 'other'
                      ? 'employment.description_other'
                      : 'employment.description_job'
                  )}
                />
              </FormField>
          </div>
          
>>>>>>> ccc041e2
            {/* Dates */}
            <div className="space-y-6 mt-6">
              <div className="employment-current-checkbox-container p-4 rounded-md bg-[var(--color-gray-50)] hover:bg-[var(--color-gray-100)] transition-colors duration-200">
                <Checkbox
                  id="is_current"
                  checked={editedEntry.is_current}
                  onCheckedChange={(checked) => setEditedEntry({
                    ...editedEntry, 
                    is_current: checked === true,
                    end_date: checked === true ? null : editedEntry.end_date
                  })}
                  className="employment-checkbox-visible transition-all duration-200"
                />
                <label
                  htmlFor="is_current"
                  className="ml-3 text-sm font-medium leading-none peer-disabled:cursor-not-allowed peer-disabled:opacity-70"
                >
<<<<<<< HEAD
                  {editedEntry.type === 'Education'
                    ? t('employment.is_current_education')
                    : editedEntry.type === 'Job'
                      ? t('employment.is_current_job')
                      : t('employment.is_current_generic')}
                </label>
              </div>
              
=======
                  {t(
                    editedEntry.type === 'unemployed'
                      ? 'employment.is_current_unemployed'
                      : editedEntry.type === 'education'
                      ? 'employment.is_current_education'
                      : editedEntry.type === 'other'
                      ? 'employment.is_current_generic'
                      : 'employment.is_current_job'
                  )}
            </label>
          </div>
          
>>>>>>> ccc041e2
              <div className="grid grid-cols-1 md:grid-cols-2 gap-6">
                <div className="space-y-3">
                  <Label htmlFor="start_date" className="flex items-center gap-1 text-base font-medium">
                    {t('employment.from_date')}
                    <span className="text-destructive">*</span>
                  </Label>
                  <FormField error={showErrors && !editedEntry.start_date ? t('common.start_date_required') : ''}>
                    <Input
                      type="month"
                      id="start_date"
                      className={`h-11 text-base ${!editedEntry.start_date && showErrors ? 'border-destructive ring-destructive' : ''}`}
              value={editedEntry.start_date}
                      onChange={(e) => setEditedEntry({ ...editedEntry, start_date: e.target.value })}
                      aria-invalid={!editedEntry.start_date && showErrors}
                    />
                    <p className="text-muted-foreground text-sm">
<<<<<<< HEAD
                      {editedEntry.type
                        ? t(`employment.from_date_help_${editedEntry.type.toLowerCase()}`) || t('employment.from_date_help_job')
                        : t('employment.from_date_help_default') || t('employment.from_date_help_job')}
=======
                      {t(
                        editedEntry.type === 'unemployed'
                          ? 'employment.from_date_help_unemployed'
                          : editedEntry.type === 'education'
                          ? 'employment.from_date_help_education'
                          : editedEntry.type === 'other'
                          ? 'employment.from_date_help_other'
                          : 'employment.from_date_help'
                      )}
>>>>>>> ccc041e2
                    </p>
                  </FormField>
          </div>
          
                <div className="space-y-3">
                  <Label htmlFor="end_date" className="flex items-center gap-1 text-base font-medium">
                    {t('employment.to_date')}
                    {!editedEntry.is_current && <span className="text-destructive">*</span>}
                  </Label>
                  <FormField error={showErrors && !editedEntry.is_current && !editedEntry.end_date ? t('common.end_date_required') : ''}>
                    {!editedEntry.is_current ? (
                      <>
                        <Input
                          type="month"
                          id="end_date"
                          className={`h-11 text-base ${!editedEntry.end_date && !editedEntry.is_current && showErrors ? 'border-destructive ring-destructive' : ''}`}
                          value={editedEntry.end_date || ''}
                          onChange={(e) => setEditedEntry({ ...editedEntry, end_date: e.target.value })}
                          aria-invalid={!editedEntry.end_date && showErrors}
                        />
                        <p className="text-muted-foreground text-sm">
<<<<<<< HEAD
                          {editedEntry.type
                            ? t(`employment.to_date_help_${editedEntry.type.toLowerCase()}`) || t('employment.to_date_help_job')
                            : t('employment.to_date_help_default') || t('employment.to_date_help_job')}
=======
                          {t(
                            editedEntry.type === 'unemployed'
                              ? 'employment.to_date_help_unemployed'
                              : editedEntry.type === 'education'
                              ? 'employment.to_date_help_education'
                              : editedEntry.type === 'other'
                              ? 'employment.to_date_help_other'
                              : 'employment.to_date_help'
                          )}
>>>>>>> ccc041e2
                        </p>
                      </>
                    ) : (
                      <div className="h-11 flex items-center px-3 bg-gray-50 border border-gray-200 rounded-md">
                        <span className="text-base font-medium text-primary">
                          {t('common.present')}
                        </span>
                      </div>
                    )}
                  </FormField>
                </div>
              </div>
<<<<<<< HEAD
            </div>
            
            {/* Description */}
            <div className="space-y-3 mt-6">
              <Label htmlFor="description" className="flex items-center gap-1 text-base font-medium">
                {t('employment.description')}
              </Label>
              <FormField error="">
                <textarea
                  id="description"
                  className="w-full min-h-[100px] p-3 rounded-md border border-input bg-background text-sm"
                  value={editedEntry.description}
                  onChange={(e) => setEditedEntry({ ...editedEntry, description: e.target.value })}
                />
              </FormField>
            </div>
            
            {/* Contact Information */}
            {isContactRequired && editedEntry.type === 'Job' && (
              <div className="space-y-6 border-t pt-6">
                <h3 className="contact-section-heading">{t('employment.contact_section')}</h3>
                
                <div className="employment-current-checkbox-container p-4 rounded-md bg-[var(--color-gray-50)] hover:bg-[var(--color-gray-100)] transition-colors duration-200 mb-4">
                  <Checkbox
                    id="no_contact_attestation"
                    checked={editedEntry.no_contact_attestation}
                    onCheckedChange={(checked) => setEditedEntry({
                      ...editedEntry,
                      no_contact_attestation: checked === true
                    })}
                    className="employment-checkbox-visible transition-all duration-200"
                  />
                  <label
                    htmlFor="no_contact_attestation"
                    className="ml-3 text-sm font-medium leading-none peer-disabled:cursor-not-allowed peer-disabled:opacity-70"
                  >
                    {t('employment.no_contact_attestation')}
                  </label>
                </div>
                
                {editedEntry.no_contact_attestation && (
                  <div className="space-y-3 mt-4">
                    <Label htmlFor="contact_explanation" className="flex items-center gap-1 text-base font-medium">
                      {t('employment.contact_explanation')}
                    </Label>
                    <FormField error="">
                      <textarea
                        id="contact_explanation"
                        className="w-full min-h-[100px] p-3 rounded-md border border-input bg-background text-sm"
                        value={editedEntry.contact_explanation || ''}
                        onChange={(e) => setEditedEntry({ ...editedEntry, contact_explanation: e.target.value })}
                        placeholder="explanation"
                      />
                    </FormField>
                  </div>
                )}
                
                {!editedEntry.no_contact_attestation && (
                  <>
                    <div className="grid grid-cols-1 md:grid-cols-2 gap-6">
                      <div className="space-y-3">
                        <Label htmlFor="contact_name" className="flex items-center gap-1 text-base font-medium">
                          {t('employment.contact_name')}
                          <span className="text-destructive">*</span>
                        </Label>
                        <FormField error={showErrors && !editedEntry.contact_name ? t('employment.contact_name_required') : ''}>
                          <Input
                            id="contact_name"
                            className={`h-11 text-base ${!editedEntry.contact_name && showErrors ? 'border-destructive ring-destructive' : ''}`}
                            value={editedEntry.contact_name}
                            onChange={(e) => setEditedEntry({ ...editedEntry, contact_name: e.target.value })}
                            placeholder={t('employment.contact_name_placeholder')}
                            aria-invalid={!editedEntry.contact_name && showErrors}
                          />
                        </FormField>
                      </div>
                      
                      <div className="space-y-3">
                        <Label htmlFor="contact_type" className="flex items-center gap-1 text-base font-medium">
                          {t('employment.contact_type')}
                          <span className="text-destructive">*</span>
                        </Label>
                        <FormField error={showErrors && !editedEntry.contact_type ? t('employment.contact_type_required') : ''}>
                          <Select
                            value={editedEntry.contact_type}
                            onValueChange={(value) => {
                              setEditedEntry(prev => ({
                                ...prev,
                                contact_type: value,
                              }));
                            }}
                          >
                            <SelectTrigger className={`w-full h-11 text-base select-trigger ${!editedEntry.contact_type && showErrors ? 'border-destructive ring-destructive' : ''}`}>
                              <SelectValue placeholder={t('employment.select_contact_type')} />
                            </SelectTrigger>
                            <SelectContent
                              position="popper"
                              sideOffset={5}
                              align="start"
                              className="select-content-dropdown"
                            >
                              {contactTypes.map(type => (
                                <SelectItem
                                  key={type.value}
                                  value={type.value}
                                  className="select-item"
                                >
                                  {type.label}
                                </SelectItem>
                              ))}
                            </SelectContent>
                          </Select>
                        </FormField>
                      </div>
                    </div>
                    
                    <div className="grid grid-cols-1 md:grid-cols-2 gap-6">
                      <div className="space-y-3">
                        <Label htmlFor="contact_email" className="flex items-center gap-1 text-base font-medium">
                          {t('employment.contact_email')}
                          {!editedEntry.contact_phone && <span className="text-destructive">*</span>}
                        </Label>
                        <FormField error={showErrors && !editedEntry.contact_email && !editedEntry.contact_phone ? t('employment.contact_info_required') : ''}>
                          <Input
                            id="contact_email"
                            type="email"
                            className={`h-11 text-base ${!editedEntry.contact_email && !editedEntry.contact_phone && showErrors ? 'border-destructive ring-destructive' : ''}`}
                            value={editedEntry.contact_email}
                            onChange={(e) => setEditedEntry({ ...editedEntry, contact_email: e.target.value })}
                            placeholder={t('employment.contact_email_placeholder')}
                            aria-invalid={!editedEntry.contact_email && !editedEntry.contact_phone && showErrors}
                          />
                        </FormField>
                      </div>
                      
                      <div className="space-y-3">
                        <Label htmlFor="contact_phone" className="flex items-center gap-1 text-base font-medium">
                          {t('employment.contact_phone')}
                          {!editedEntry.contact_email && <span className="text-destructive">*</span>}
                        </Label>
                        <FormField error={showErrors && !editedEntry.contact_email && !editedEntry.contact_phone ? t('employment.contact_info_required') : ''}>
                          <Input
                            id="contact_phone"
                            type="tel"
                            className={`h-11 text-base ${!editedEntry.contact_email && !editedEntry.contact_phone && showErrors ? 'border-destructive ring-destructive' : ''}`}
                            value={editedEntry.contact_phone}
                            onChange={(e) => setEditedEntry({ ...editedEntry, contact_phone: e.target.value })}
                            placeholder={t('employment.contact_phone_placeholder')}
                            aria-invalid={!editedEntry.contact_email && !editedEntry.contact_phone && showErrors}
                          />
                        </FormField>
                      </div>
                    </div>
                    
                    {(editedEntry.contact_email || editedEntry.contact_phone) && (
                      <div className="space-y-3">
                        <Label htmlFor="contact_preferred_method" className="flex items-center gap-1 text-base font-medium">
                          {t('employment.contact_preferred_method')}
                          <span className="text-destructive">*</span>
                        </Label>
                        <FormField error={showErrors && !editedEntry.contact_preferred_method ? t('employment.contact_method_required') : ''}>
                          <Select
                            value={editedEntry.contact_preferred_method}
                            onValueChange={(value) => {
                              setEditedEntry(prev => ({
                                ...prev,
                                contact_preferred_method: value,
                              }));
                            }}
                          >
                            <SelectTrigger className={`w-full h-11 text-base select-trigger ${!editedEntry.contact_preferred_method && showErrors ? 'border-destructive ring-destructive' : ''}`}>
                              <SelectValue placeholder={t('employment.select_contact_method')} />
                            </SelectTrigger>
                            <SelectContent
                              position="popper"
                              sideOffset={5}
                              align="start"
                              className="select-content-dropdown"
                            >
                              {contactMethods.map(method => (
                                <SelectItem
                                  key={method.value}
                                  value={method.value}
                                  className="select-item"
                                  disabled={(method.value === 'email' && !editedEntry.contact_email) ||
                                           (method.value === 'phone' && !editedEntry.contact_phone)}
                                >
                                  {method.label}
                                </SelectItem>
                              ))}
                            </SelectContent>
                          </Select>
                        </FormField>
                      </div>
                    )}
                  </>
                )}
=======
          </div>
          
            {/* Contact Information */}
            {editedEntry.type && editedEntry.type !== 'unemployed' && (
              <div className="border-t border-border mt-10">
                <div className="pt-10">
                  <CardHeader className="px-0 pb-8">
                    <CardTitle>{t('employment.contact_section')}</CardTitle>
                    <p className="text-muted-foreground mt-1.5">
                      {t('employment.contact_section_description')}
                    </p>
                  </CardHeader>
                  
                  <div className="grid grid-cols-1 md:grid-cols-2 gap-6">
                    <div className="space-y-3">
                      <Label htmlFor="contact_name" className="flex items-center gap-1 text-base font-medium">
                        {t('employment.contact_name')}
                        {isContactRequired && <span className="text-destructive">*</span>}
                      </Label>
                      <FormField error={showErrors && isContactRequired && !editedEntry.contact_name ? t('employment.contact_name_required') : ''}>
                        <Input
                          id="contact_name"
                          className={`h-11 text-base ${isContactRequired && !editedEntry.contact_name && showErrors ? 'border-destructive ring-destructive' : ''}`}
                          value={editedEntry.contact_name}
                          onChange={(e) => setEditedEntry({ ...editedEntry, contact_name: e.target.value })}
                          placeholder={t('employment.contact_name_placeholder')}
                          aria-invalid={isContactRequired && !editedEntry.contact_name && showErrors}
                        />
                      </FormField>
                    </div>
                    
                    <div className="space-y-3">
                      <Label htmlFor="contact_type" className="flex items-center gap-1 text-base font-medium">
                        {t('employment.contact_type')}
                        {isContactRequired && <span className="text-destructive">*</span>}
                      </Label>
                      <FormField error={showErrors && isContactRequired && !editedEntry.contact_type ? t('employment.contact_type_required') : ''}>
                        <Select
                          value={editedEntry.contact_type}
                          onValueChange={(value) => {
                            setEditedEntry(prev => ({
                              ...prev,
                              contact_type: value,
                            }));
                          }}
                        >
                          <SelectTrigger className={`w-full h-11 text-base select-trigger ${isContactRequired && !editedEntry.contact_type && showErrors ? 'border-destructive ring-destructive' : ''}`}>
                            <SelectValue placeholder={t('employment.select_contact_type')} />
                          </SelectTrigger>
                          <SelectContent
                            position="popper"
                            sideOffset={5}
                            align="start"
                            className="select-content-dropdown"
                          >
                            {contactTypes.map(type => (
                              <SelectItem 
                                key={type.value} 
                                value={type.value} 
                                className="select-item"
                              >
                                {type.label}
                              </SelectItem>
                            ))}
                          </SelectContent>
                        </Select>
                      </FormField>
                    </div>
                  </div>
                  
                  <div className="grid grid-cols-1 md:grid-cols-2 gap-6">
                    <div className="space-y-3">
                      <Label htmlFor="contact_email" className="flex items-center gap-1 text-base font-medium">
                        {t('employment.contact_email')}
                        {isContactRequired && !editedEntry.contact_phone && <span className="text-destructive">*</span>}
                      </Label>
                      <FormField error={showErrors && isContactRequired && !editedEntry.contact_email && !editedEntry.contact_phone ? t('employment.contact_info_required') : ''}>
                        <Input
                          id="contact_email"
                          type="email"
                          className={`h-11 text-base ${isContactRequired && !editedEntry.contact_email && !editedEntry.contact_phone && showErrors ? 'border-destructive ring-destructive' : ''}`}
                          value={editedEntry.contact_email}
                          onChange={(e) => setEditedEntry({ ...editedEntry, contact_email: e.target.value })}
                          placeholder={t('employment.contact_email_placeholder')}
                          aria-invalid={isContactRequired && !editedEntry.contact_email && !editedEntry.contact_phone && showErrors}
                        />
                      </FormField>
                    </div>
                    
                    <div className="space-y-3">
                      <Label htmlFor="contact_phone" className="flex items-center gap-1 text-base font-medium">
                        {t('employment.contact_phone')}
                        {isContactRequired && !editedEntry.contact_email && <span className="text-destructive">*</span>}
                      </Label>
                      <FormField error={showErrors && isContactRequired && !editedEntry.contact_email && !editedEntry.contact_phone ? t('employment.contact_info_required') : ''}>
                        <Input
                          id="contact_phone"
                          type="tel"
                          className={`h-11 text-base ${isContactRequired && !editedEntry.contact_email && !editedEntry.contact_phone && showErrors ? 'border-destructive ring-destructive' : ''}`}
                          value={editedEntry.contact_phone}
                          onChange={(e) => setEditedEntry({ ...editedEntry, contact_phone: e.target.value })}
                          placeholder={t('employment.contact_phone_placeholder')}
                          aria-invalid={isContactRequired && !editedEntry.contact_email && !editedEntry.contact_phone && showErrors}
                        />
                      </FormField>
                    </div>
                  </div>
                  
                  {(editedEntry.contact_email || editedEntry.contact_phone) && (
                    <div className="space-y-3">
                      <Label htmlFor="contact_preferred_method" className="flex items-center gap-1 text-base font-medium">
                        {t('employment.contact_preferred_method')}
                        {isContactRequired && <span className="text-destructive">*</span>}
                      </Label>
                      <FormField error={showErrors && isContactRequired && !editedEntry.contact_preferred_method ? t('employment.contact_method_required') : ''}>
                        <Select
                          value={editedEntry.contact_preferred_method}
                          onValueChange={(value) => {
                            setEditedEntry(prev => ({
                              ...prev,
                              contact_preferred_method: value,
                            }));
                          }}
                        >
                          <SelectTrigger className={`w-full h-11 text-base select-trigger ${isContactRequired && !editedEntry.contact_preferred_method && showErrors ? 'border-destructive ring-destructive' : ''}`}>
                            <SelectValue placeholder={t('employment.select_contact_method')} />
                          </SelectTrigger>
                          <SelectContent
                            position="popper"
                            sideOffset={5}
                            align="start"
                            className="select-content-dropdown"
                          >
                            {contactMethods.map(method => (
                              <SelectItem 
                                key={method.value} 
                                value={method.value} 
                                className="select-item"
                                disabled={(method.value === 'email' && !editedEntry.contact_email) || 
                                         (method.value === 'phone' && !editedEntry.contact_phone)}
                              >
                                {method.label}
                              </SelectItem>
                            ))}
                          </SelectContent>
                        </Select>
                      </FormField>
                    </div>
                  )}
                </div>
>>>>>>> ccc041e2
              </div>
            )}
            
            {showErrors && validationErrors.length > 0 && (
              <FormErrorSummary errors={validationErrors} />
            )}
          </div>
        </div>
      </CardContent>
      <CardFooter className="flex justify-end gap-4 border-t pt-6 px-6 bg-gray-50">
        <Button
          variant="outline"
          size="lg"
          className="min-w-[120px] h-12 text-base font-medium"
          onClick={() => setIsEditable(false)}
        >
          {t('common.cancel')}
        </Button>
        <Button
          size="lg"
          className="min-w-[120px] h-12 text-base font-medium bg-primary hover:bg-primary/90"
          onClick={handleSave}
        >
          {t('common.save')}
        </Button>
      </CardFooter>
    </Card>
  );
}<|MERGE_RESOLUTION|>--- conflicted
+++ resolved
@@ -147,11 +147,7 @@
     if (!editedEntry.is_current && !editedEntry.end_date) {
       errors.push({ id: 'end-date-error', message: t('common.end_date_required') });
     }
-<<<<<<< HEAD
     if (isContactRequired && editedEntry.type === 'Job' && !editedEntry.no_contact_attestation) {
-=======
-    if (isContactRequired && editedEntry.type !== 'unemployed') {
->>>>>>> ccc041e2
       if (!editedEntry.contact_name) {
         errors.push({ id: 'contact-name-error', message: t('employment.contact_name_required') });
       }
@@ -408,37 +404,8 @@
                   </Select>
                 </FormField>
               </div>
-<<<<<<< HEAD
             </div>
             
-=======
-          </div>
-          
-            {/* Description */}
-            <div className="space-y-3">
-              <Label htmlFor="description" className="flex items-center gap-1 text-base font-medium">
-                {t('employment.description')}
-              </Label>
-              <FormField error="">
-            <textarea
-                  id="description"
-                  className="w-full min-h-[100px] p-3 rounded-md border border-input bg-background text-sm"
-              value={editedEntry.description}
-                  onChange={(e) => setEditedEntry({ ...editedEntry, description: e.target.value })}
-                  placeholder={t(
-                    editedEntry.type === 'unemployed'
-                      ? 'employment.description_unemployed'
-                      : editedEntry.type === 'education'
-                      ? 'employment.description_education'
-                      : editedEntry.type === 'other'
-                      ? 'employment.description_other'
-                      : 'employment.description_job'
-                  )}
-                />
-              </FormField>
-          </div>
-          
->>>>>>> ccc041e2
             {/* Dates */}
             <div className="space-y-6 mt-6">
               <div className="employment-current-checkbox-container p-4 rounded-md bg-[var(--color-gray-50)] hover:bg-[var(--color-gray-100)] transition-colors duration-200">
@@ -456,7 +423,6 @@
                   htmlFor="is_current"
                   className="ml-3 text-sm font-medium leading-none peer-disabled:cursor-not-allowed peer-disabled:opacity-70"
                 >
-<<<<<<< HEAD
                   {editedEntry.type === 'Education'
                     ? t('employment.is_current_education')
                     : editedEntry.type === 'Job'
@@ -465,20 +431,6 @@
                 </label>
               </div>
               
-=======
-                  {t(
-                    editedEntry.type === 'unemployed'
-                      ? 'employment.is_current_unemployed'
-                      : editedEntry.type === 'education'
-                      ? 'employment.is_current_education'
-                      : editedEntry.type === 'other'
-                      ? 'employment.is_current_generic'
-                      : 'employment.is_current_job'
-                  )}
-            </label>
-          </div>
-          
->>>>>>> ccc041e2
               <div className="grid grid-cols-1 md:grid-cols-2 gap-6">
                 <div className="space-y-3">
                   <Label htmlFor="start_date" className="flex items-center gap-1 text-base font-medium">
@@ -495,21 +447,9 @@
                       aria-invalid={!editedEntry.start_date && showErrors}
                     />
                     <p className="text-muted-foreground text-sm">
-<<<<<<< HEAD
                       {editedEntry.type
                         ? t(`employment.from_date_help_${editedEntry.type.toLowerCase()}`) || t('employment.from_date_help_job')
                         : t('employment.from_date_help_default') || t('employment.from_date_help_job')}
-=======
-                      {t(
-                        editedEntry.type === 'unemployed'
-                          ? 'employment.from_date_help_unemployed'
-                          : editedEntry.type === 'education'
-                          ? 'employment.from_date_help_education'
-                          : editedEntry.type === 'other'
-                          ? 'employment.from_date_help_other'
-                          : 'employment.from_date_help'
-                      )}
->>>>>>> ccc041e2
                     </p>
                   </FormField>
           </div>
@@ -531,21 +471,9 @@
                           aria-invalid={!editedEntry.end_date && showErrors}
                         />
                         <p className="text-muted-foreground text-sm">
-<<<<<<< HEAD
                           {editedEntry.type
                             ? t(`employment.to_date_help_${editedEntry.type.toLowerCase()}`) || t('employment.to_date_help_job')
                             : t('employment.to_date_help_default') || t('employment.to_date_help_job')}
-=======
-                          {t(
-                            editedEntry.type === 'unemployed'
-                              ? 'employment.to_date_help_unemployed'
-                              : editedEntry.type === 'education'
-                              ? 'employment.to_date_help_education'
-                              : editedEntry.type === 'other'
-                              ? 'employment.to_date_help_other'
-                              : 'employment.to_date_help'
-                          )}
->>>>>>> ccc041e2
                         </p>
                       </>
                     ) : (
@@ -558,7 +486,6 @@
                   </FormField>
                 </div>
               </div>
-<<<<<<< HEAD
             </div>
             
             {/* Description */}
@@ -756,158 +683,6 @@
                     )}
                   </>
                 )}
-=======
-          </div>
-          
-            {/* Contact Information */}
-            {editedEntry.type && editedEntry.type !== 'unemployed' && (
-              <div className="border-t border-border mt-10">
-                <div className="pt-10">
-                  <CardHeader className="px-0 pb-8">
-                    <CardTitle>{t('employment.contact_section')}</CardTitle>
-                    <p className="text-muted-foreground mt-1.5">
-                      {t('employment.contact_section_description')}
-                    </p>
-                  </CardHeader>
-                  
-                  <div className="grid grid-cols-1 md:grid-cols-2 gap-6">
-                    <div className="space-y-3">
-                      <Label htmlFor="contact_name" className="flex items-center gap-1 text-base font-medium">
-                        {t('employment.contact_name')}
-                        {isContactRequired && <span className="text-destructive">*</span>}
-                      </Label>
-                      <FormField error={showErrors && isContactRequired && !editedEntry.contact_name ? t('employment.contact_name_required') : ''}>
-                        <Input
-                          id="contact_name"
-                          className={`h-11 text-base ${isContactRequired && !editedEntry.contact_name && showErrors ? 'border-destructive ring-destructive' : ''}`}
-                          value={editedEntry.contact_name}
-                          onChange={(e) => setEditedEntry({ ...editedEntry, contact_name: e.target.value })}
-                          placeholder={t('employment.contact_name_placeholder')}
-                          aria-invalid={isContactRequired && !editedEntry.contact_name && showErrors}
-                        />
-                      </FormField>
-                    </div>
-                    
-                    <div className="space-y-3">
-                      <Label htmlFor="contact_type" className="flex items-center gap-1 text-base font-medium">
-                        {t('employment.contact_type')}
-                        {isContactRequired && <span className="text-destructive">*</span>}
-                      </Label>
-                      <FormField error={showErrors && isContactRequired && !editedEntry.contact_type ? t('employment.contact_type_required') : ''}>
-                        <Select
-                          value={editedEntry.contact_type}
-                          onValueChange={(value) => {
-                            setEditedEntry(prev => ({
-                              ...prev,
-                              contact_type: value,
-                            }));
-                          }}
-                        >
-                          <SelectTrigger className={`w-full h-11 text-base select-trigger ${isContactRequired && !editedEntry.contact_type && showErrors ? 'border-destructive ring-destructive' : ''}`}>
-                            <SelectValue placeholder={t('employment.select_contact_type')} />
-                          </SelectTrigger>
-                          <SelectContent
-                            position="popper"
-                            sideOffset={5}
-                            align="start"
-                            className="select-content-dropdown"
-                          >
-                            {contactTypes.map(type => (
-                              <SelectItem 
-                                key={type.value} 
-                                value={type.value} 
-                                className="select-item"
-                              >
-                                {type.label}
-                              </SelectItem>
-                            ))}
-                          </SelectContent>
-                        </Select>
-                      </FormField>
-                    </div>
-                  </div>
-                  
-                  <div className="grid grid-cols-1 md:grid-cols-2 gap-6">
-                    <div className="space-y-3">
-                      <Label htmlFor="contact_email" className="flex items-center gap-1 text-base font-medium">
-                        {t('employment.contact_email')}
-                        {isContactRequired && !editedEntry.contact_phone && <span className="text-destructive">*</span>}
-                      </Label>
-                      <FormField error={showErrors && isContactRequired && !editedEntry.contact_email && !editedEntry.contact_phone ? t('employment.contact_info_required') : ''}>
-                        <Input
-                          id="contact_email"
-                          type="email"
-                          className={`h-11 text-base ${isContactRequired && !editedEntry.contact_email && !editedEntry.contact_phone && showErrors ? 'border-destructive ring-destructive' : ''}`}
-                          value={editedEntry.contact_email}
-                          onChange={(e) => setEditedEntry({ ...editedEntry, contact_email: e.target.value })}
-                          placeholder={t('employment.contact_email_placeholder')}
-                          aria-invalid={isContactRequired && !editedEntry.contact_email && !editedEntry.contact_phone && showErrors}
-                        />
-                      </FormField>
-                    </div>
-                    
-                    <div className="space-y-3">
-                      <Label htmlFor="contact_phone" className="flex items-center gap-1 text-base font-medium">
-                        {t('employment.contact_phone')}
-                        {isContactRequired && !editedEntry.contact_email && <span className="text-destructive">*</span>}
-                      </Label>
-                      <FormField error={showErrors && isContactRequired && !editedEntry.contact_email && !editedEntry.contact_phone ? t('employment.contact_info_required') : ''}>
-                        <Input
-                          id="contact_phone"
-                          type="tel"
-                          className={`h-11 text-base ${isContactRequired && !editedEntry.contact_email && !editedEntry.contact_phone && showErrors ? 'border-destructive ring-destructive' : ''}`}
-                          value={editedEntry.contact_phone}
-                          onChange={(e) => setEditedEntry({ ...editedEntry, contact_phone: e.target.value })}
-                          placeholder={t('employment.contact_phone_placeholder')}
-                          aria-invalid={isContactRequired && !editedEntry.contact_email && !editedEntry.contact_phone && showErrors}
-                        />
-                      </FormField>
-                    </div>
-                  </div>
-                  
-                  {(editedEntry.contact_email || editedEntry.contact_phone) && (
-                    <div className="space-y-3">
-                      <Label htmlFor="contact_preferred_method" className="flex items-center gap-1 text-base font-medium">
-                        {t('employment.contact_preferred_method')}
-                        {isContactRequired && <span className="text-destructive">*</span>}
-                      </Label>
-                      <FormField error={showErrors && isContactRequired && !editedEntry.contact_preferred_method ? t('employment.contact_method_required') : ''}>
-                        <Select
-                          value={editedEntry.contact_preferred_method}
-                          onValueChange={(value) => {
-                            setEditedEntry(prev => ({
-                              ...prev,
-                              contact_preferred_method: value,
-                            }));
-                          }}
-                        >
-                          <SelectTrigger className={`w-full h-11 text-base select-trigger ${isContactRequired && !editedEntry.contact_preferred_method && showErrors ? 'border-destructive ring-destructive' : ''}`}>
-                            <SelectValue placeholder={t('employment.select_contact_method')} />
-                          </SelectTrigger>
-                          <SelectContent
-                            position="popper"
-                            sideOffset={5}
-                            align="start"
-                            className="select-content-dropdown"
-                          >
-                            {contactMethods.map(method => (
-                              <SelectItem 
-                                key={method.value} 
-                                value={method.value} 
-                                className="select-item"
-                                disabled={(method.value === 'email' && !editedEntry.contact_email) || 
-                                         (method.value === 'phone' && !editedEntry.contact_phone)}
-                              >
-                                {method.label}
-                              </SelectItem>
-                            ))}
-                          </SelectContent>
-                        </Select>
-                      </FormField>
-                    </div>
-                  )}
-                </div>
->>>>>>> ccc041e2
               </div>
             )}
             
